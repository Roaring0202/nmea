--- conflicted
+++ resolved
@@ -362,11 +362,8 @@
             | ParseResult::MTW(_)
             | ParseResult::MWV(_)
             | ParseResult::MDA(_)
-<<<<<<< HEAD
-            | ParseResult::VHW(_) => return Ok(FixType::Invalid),
-=======
+            | ParseResult::VHW(_)
             | ParseResult::ZDA(_) => return Ok(FixType::Invalid),
->>>>>>> 821d5893
 
             ParseResult::Unsupported(_) => {
                 return Ok(FixType::Invalid);
